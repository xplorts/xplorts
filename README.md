--- conflicted
+++ resolved
@@ -104,12 +104,8 @@
 --- | ---
 base | Miscellaneous helper functions and classes.
 dutils | Miscellaneous data manipulation helpers.
-<<<<<<< HEAD
+dashboard | Multi-tab dashboard showing levels, growth components, and growth heatmaps.
 dblprod | Modify a Bokeh Figure by adding charts to show labour productivity levels or growth components.
-=======
-dashboard | Multi-tab dashboard showing levels, growth components, and growth heatmaps.
-dblprod | Show labour productivity levels or growth components.
->>>>>>> a1bdda82
 ghostbokeh | Define an abstract base class to a build pseudo-subclass of a Bokeh class.
 growthcomps | Growth of time series and their contribution to growth of derived series.
 heatmap | Functions to create a heatmap of data values as a function of horizontal and vertical categorical variables.
