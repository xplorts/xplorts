[build-system]
requires = ["hatchling"]
build-backend = "hatchling.build"

[project]
name = "xplorts"
<<<<<<< HEAD
version = "0.8"
=======
version = "0.9"
>>>>>>> a1bdda82
authors = [
  { name="Todd M Bailey", email="tmb@baileywick.plus.com" }
]
description = "Make standalone interactive HTML charts to explore time series datasets"
license = {file = "LICENSE"}
readme = "README.md"
requires-python = ">=3.6"
dependencies = [
    "bokeh >= 2.3.2",
    "numpy >= 1.19.2",
    "pandas >= 1.1.5",
    "pyyaml >= 5.4.1",
<<<<<<< HEAD
    "xlrd" >= 2.0.1,
=======
    "xlrd >= 2.0.1"
>>>>>>> a1bdda82
]
classifiers = [
    "Programming Language :: Python :: 3",
    "License :: OSI Approved :: BSD License",
    "Operating System :: OS Independent",
    'Development Status :: 3 - Alpha'
]

[project.scripts]
xp-dashboard = "xplorts.dashboard.xpdashboard:main"
xp-dblprod = "xplorts.dblprod.xpdblprod:main"
xp-heatmap = "xplorts.heatmap.xpheatmap:main"
xp-lines = "xplorts.lines.xplines:main"
xp-scatter = "xplorts.scatter.xpscatter:main"
xp-snapcomp = "xplorts.snapcomp.xpsnapcomp:main"
xp-stacks = "xplorts.stacks.xpstacks:main"
xp-tscomp = "xplorts.tscomp.xptscomp:main"

[project.urls]
"Homepage" = "https://github.com/xplorts/xplorts"
"Bug Tracker" = "https://github.com/xplorts/xplorts/issues"

[tool.hatch.build]
exclude = [
  "zz *",
  "data/*.html"
]<|MERGE_RESOLUTION|>--- conflicted
+++ resolved
@@ -4,11 +4,7 @@
 
 [project]
 name = "xplorts"
-<<<<<<< HEAD
-version = "0.8"
-=======
 version = "0.9"
->>>>>>> a1bdda82
 authors = [
   { name="Todd M Bailey", email="tmb@baileywick.plus.com" }
 ]
@@ -21,11 +17,7 @@
     "numpy >= 1.19.2",
     "pandas >= 1.1.5",
     "pyyaml >= 5.4.1",
-<<<<<<< HEAD
-    "xlrd" >= 2.0.1,
-=======
     "xlrd >= 2.0.1"
->>>>>>> a1bdda82
 ]
 classifiers = [
     "Programming Language :: Python :: 3",
